--- conflicted
+++ resolved
@@ -26,10 +26,6 @@
     unittest.main(verbosity=2)
 
 if __name__=='__main__':
-<<<<<<< HEAD
-    work=cpnest.CPNest(EggboxModel(),verbose=1,Nthreads=4,Nlive=5000,maxmcmc=5000)
-=======
     work=cpnest.CPNest(EggboxModel(),verbose=2,Nthreads=4,Nlive=1000,maxmcmc=5000)
->>>>>>> 1cd7a6c4
     work.profile()
     #unittest.main(verbosity=2)