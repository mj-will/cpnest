from __future__ import division, print_function
import sys
import os
import pickle
import time
import logging
import bisect
import numpy as np
from numpy import logaddexp
from numpy import inf
from scipy.stats import kstest
from math import isnan
from . import nest2pos
from .nest2pos import logsubexp
from operator import attrgetter
from .cpnest import CheckPoint

from tqdm import tqdm


logger = logging.getLogger('cpnest.NestedSampling')


class KeyOrderedList(list):

    def __init__(self, iterable, key=lambda x: x):
        iterable = sorted(iterable, key=key)
        super(KeyOrderedList, self).__init__(iterable)

        self._key = key
        self._keys = [self._key(v) for v in iterable]

    def search(self, item):
        """
        Find the location of a new entry
        """
        return bisect.bisect(self._keys, self._key(item))

    def add(self, item):
        """
        Update the ordered list with a single item
        """
        index = self.search(item)
        self.insert(index, item)
        self._keys.insert(index, self._key(item))
        return index


class OrderedLivePoints(KeyOrderedList):

    def __init__(self, live_points):
        super(OrderedLivePoints, self).__init__(live_points, key=lambda x: x.logL)

    def insert_live_point(self, live_point):
        """
        Insert a live point
        """
        return self.add(live_point)

    def remove_n_worst_points(self, n):
        """
        Remvoe the n worst live points
        """
        del self[:n]
        del self._keys[:n]


class _NSintegralState(object):
    """
    Stores the state of the nested sampling integrator
    """
    def __init__(self, nlive):
        self.nlive = nlive
        self.reset()
        loggername = 'cpnest.NestedSampling._NSintegralState'
        self.logger = logging.getLogger(loggername)

    def reset(self):
        """
        Reset the sampler to its initial state at logZ = -infinity
        """
        self.iteration = 0
        self.logZ = -inf
        self.oldZ = -inf
        self.logw = 0
        self.info = 0
        # Start with a dummy sample enclosing the whole prior
        self.logLs = [-inf]  # Likelihoods sampled
        self.log_vols = [0.0]  # Volumes enclosed by contours

    def increment(self, logL, nlive=None, nreplace=1):
        """
        Increment the state of the evidence integrator
        Simply uses rectangle rule for initial estimate
        """
        if(logL<=self.logLs[-1]):
            self.logger.warning('NS integrator received non-monotonic logL. {0:.5f} -> {1:.5f}'.format(self.logLs[-1], logL))
        if nlive is None:
            nlive = self.nlive
        oldZ = self.logZ
        logt=-nreplace/nlive
        Wt = self.logw + logL + logsubexp(0,logt)
        self.logZ = logaddexp(self.logZ,Wt)
        # Update information estimate
        if np.isfinite(oldZ) and np.isfinite(self.logZ) and np.isfinite(logL):
            self.info = np.exp(Wt - self.logZ)*logL + np.exp(oldZ - self.logZ)*(self.info + oldZ) - self.logZ
            if isnan(self.info):
                self.info = 0

        # Update history
        self.logw += logt
        self.iteration += 1
        self.logLs.append(logL)
        self.log_vols.append(self.logw)

    def finalise(self):
        """
        Compute the final evidence with more accurate integrator
        Call at end of sampling run to refine estimate
        """
        from scipy import integrate
        # Trapezoidal rule
        self.logZ = nest2pos.log_integrate_log_trap(np.array(self.logLs), np.array(self.log_vols))
        return self.logZ

    def plot(self,filename):
        """
        Plot the logX vs logL
        """
        import matplotlib as mpl
        mpl.use('Agg')
        from matplotlib import pyplot as plt
        plt.figure()
        plt.plot(self.log_vols,self.logLs)
        plt.title('{0} iterations. logZ={1:.2f} H={2:.2f} bits'.format(self.iteration,self.logZ,self.info*np.log2(np.e)))
        plt.grid(which='both')
        plt.xlabel('log prior_volume')
        plt.ylabel('log likelihood')
        plt.xlim([self.log_vols[-1],self.log_vols[0]])
        plt.savefig(filename)
        self.logger.info('Saved nested sampling plot as {0}'.format(filename))

    def __getstate__(self):
        """Remove the unpicklable entries."""
        state = self.__dict__.copy()
        del state['logger']
        return state

    def __setstate__(self, state):
        if 'logger' not in state:
            loggername = "cpnest.NestedSampling._NSintegralState"
            state['logger'] = logging.getLogger(loggername)
        self.__dict__ = state


class NestedSampler(object):
    """
    Nested Sampler class.
    Initialisation arguments:

    model: :obj:`cpnest.Model` user defined model

    manager: `multiprocessing` manager instance which controls
        the shared objects.
        Default: None

    Nlive: int
        number of live points to be used for the integration
        Default: 1024

    output: string
        folder where the output will be stored
        Default: None

    verbose: int
        0: Nothing
        1: display information on screen
        2: (1) + diagnostic plots
        Default: 1

    seed: int
        seed for the initialisation of the pseudorandom chain
        Default: 1234

    prior_sampling: boolean
        produce Nlive samples from the prior.
        Default: False

    stopping: float
        Stop when remaining samples wouldn't change logZ estimate by this much.
        Deafult: 0.1

    n_periodic_checkpoint: int
        **deprecated**
        This parameter should not be used, it should be set by the manager instead.
        checkpoint the sampler every n_periodic_checkpoint iterations
        Default: None (disabled)

    """

    def __init__(self,
                 model,
                 manager        = None,
                 nlive          = 1024,
                 output         = None,
                 verbose        = 1,
                 seed           = 1,
                 prior_sampling = False,
                 stopping       = 0.1,
                 n_periodic_checkpoint = None,
                 ):
        """
        Initialise all necessary arguments and
        variables for the algorithm
        """
        loggername = 'cpnest.NestedSampling.NestedSampler'
        self.logger         = logging.getLogger(loggername)
        self.model          = model
        self.manager        = manager
        self.prior_sampling = prior_sampling
        self.setup_random_seed(seed)
        self.verbose        = verbose
        self.acceptance     = 1.0
        self.accepted       = 0
        self.rejected       = 1
        self.queue_counter  = 0
        self.Nlive          = nlive
        self.params         = [None] * self.Nlive
        self.last_checkpoint_time = time.time()
        self.tolerance      = stopping
        self.condition      = np.inf
        self.worst          = 0
        self.logLmin        = self.manager.logLmin
        self.logLmax        = self.manager.logLmax
        self.iteration      = 0
        self.nested_samples = []
        self.insertion_indices = []
        self.rolling_p      = []
        self.logZ           = None
        self.state          = _NSintegralState(self.Nlive)
        sys.stdout.flush()
        self.output_folder  = output
        self.output_file,self.evidence_file,self.resume_file = self.setup_output(output)
        header              = open(os.path.join(output,'header.txt'),'w')
        header.write('\t'.join(self.model.names))
        header.write('\tlogL\n')
        header.close()
        self.initialised    = False

    def setup_output(self,output):
        """
        Set up the output folder

        -----------
        Parameters:
        output: string
            folder where the results will be stored
        -----------
        Returns:
            output_file, evidence_file, resume_file: tuple
                output_file:   file where the nested samples will be written
                evidence_file: file where the evidence will be written
                resume_file:   file used for checkpointing the algorithm
        """
        chain_filename = "chain_"+str(self.Nlive)+"_"+str(self.seed)+".txt"
        output_file   = os.path.join(output,chain_filename)
        evidence_file = os.path.join(output,chain_filename+"_evidence.txt")
        resume_file  = os.path.join(output,"nested_sampler_resume.pkl")

        return output_file, evidence_file, resume_file


    def write_chain_to_file(self):
        """
        Outputs a `cpnest.parameter.LivePoint` to the
        output_file
        """
        with open(self.output_file,"w") as f:
            f.write('{0:s}\n'.format(self.model.header().rstrip()))
            for ns in self.nested_samples:
                f.write('{0:s}\n'.format(self.model.strsample(ns).rstrip()))

    def write_evidence_to_file(self):
        """
        Write the evidence logZ and maximum likelihood to the evidence_file
        """
        with open(self.evidence_file,"w") as f:
            f.write('#logZ\tlogLmax\tH\n')
            f.write('{0:.5f} {1:.5f} {2:.2f}\n'.format(self.state.logZ, self.logLmax.value, self.state.info))

    def setup_random_seed(self,seed):
        """
        initialise the random seed
        """
        self.seed = seed
        np.random.seed(seed=self.seed)

    def consume_sample(self):
        """
        consumes a sample from the consumer_pipes
        and updates the evidence logZ
        """
        # Increment the state of the evidence integration
<<<<<<< HEAD
        n = len(self.manager.consumer_pipes)
        self.logLmin.value = np.float128(self.params[n-1].logL)
        logLtmp = []
        worst = list(range(n))
        for k in worst:
            self.state.increment(self.params[k].logL)
            self.nested_samples.append(self.params[k])
            logLtmp.append(self.params[k].logL)
=======
        nreplace = len(self.manager.consumer_pipes)
        logLmin = self.get_worst_n_live_points(nreplace)
        self.state.increment(self.params[nreplace-1].logL, nreplace=nreplace)
        self.nested_samples.extend(self.params[:nreplace])
        logLtmp=[p.logL for p in self.params[:nreplace]]
>>>>>>> 2e5c9fd7

        # Make sure we are mixing the chains
        for i in np.random.permutation(range(n)): self.manager.consumer_pipes[worst[i]].send(self.params[worst[i]])
        self.condition = logaddexp(self.state.logZ,self.logLmax.value - self.iteration/(float(self.Nlive))) - self.state.logZ

        # Replace the points we just consumed with the next acceptable ones
        # Reversed since the for the first point the current number of
        # live points is N - n_worst - 1
        for k in reversed(worst):
            self.iteration += 1
            loops           = 0
            while(True):
                loops += 1
                acceptance, sub_acceptance, self.jumps, proposed = self.manager.consumer_pipes[self.queue_counter].recv()
                if proposed.logL > self.logLmin.value:
                    # Insert the new live point into the ordered list and
                    # return the index at which is was inserted, this will
                    # include the n worst points, so this subtracted
                    index = self.params.insert_live_point(proposed)
                    # the index is then coverted to a value between [0, 1]
                    # accounting for the variable number of live points
                    self.insertion_indices.append((index - n) / (self.Nlive - k))
                    self.queue_counter = (self.queue_counter + 1) % len(self.manager.consumer_pipes)
                    self.accepted += 1
                    break
                else:
                    # resend it to the producer
                    self.manager.consumer_pipes[self.queue_counter].send(self.params[k])
                    self.rejected += 1
            self.acceptance = float(self.accepted)/float(self.accepted + self.rejected)
            if self.verbose:
                self.logger.info("{0:d}: n:{1:4d} NS_acc:{2:.3f} S{3:d}_acc:{4:.3f} sub_acc:{5:.3f} H: {6:.2f} logL {7:.5f} --> {8:.5f} dZ: {9:.3f} logZ: {10:.3f} logLmax: {11:.2f}"\
                .format(self.iteration, self.jumps*loops, self.acceptance, k, acceptance, sub_acceptance, self.state.info,\
                  logLtmp[k], proposed.logL, self.condition, self.state.logZ, self.logLmax.value))

        # points not removed earlier because they are used to resend to
        # samplers if rejected
        self.params.remove_n_worst_points(n)

    def check_insertion_indices(self, rolling=True, filename=None):
        """
        Checking the distibution of the insertion indices either during
        the nested sampling run (rolling=True) or for the whole run
        (rolling=False).
        """
        if rolling:
            indices = self.insertion_indices[-self.Nlive:]
        else:
            indices = self.insertion_indices

        D, p = kstest(indices, 'uniform', args=(0, 1))
        if rolling:
            self.logger.warning('Rolling KS test: D={0:.3}, p-value={1:.3}'.format(D, p))
            self.rolling_p.append(p)
        else:
            self.logger.warning('Final KS test: D={0:.3}, p-value={1:.3}'.format(D, p))

        if filename is not None:
            np.savetxt(os.path.join(
                self.output_folder, filename),
                self.insertion_indices,
                newline='\n',delimiter=' ')


    def reset(self):
        """
        Initialise the pool of `cpnest.parameter.LivePoint` by
        sampling them from the `cpnest.model.log_prior` distribution
        """
        # send all live points to the samplers for start
        i = 0
        nthreads=self.manager.nthreads
        params = [None] * self.Nlive
        with tqdm(total=self.Nlive, disable= not self.verbose, desc='CPNEST: populate samplers', position=nthreads) as pbar:
            while i < self.Nlive:
                for j in range(nthreads): self.manager.consumer_pipes[j].send(self.model.new_point())
                for j in range(nthreads):
                    while i < self.Nlive:
                        acceptance,sub_acceptance,self.jumps,params[i] = self.manager.consumer_pipes[self.queue_counter].recv()
                        self.queue_counter = (self.queue_counter + 1) % len(self.manager.consumer_pipes)
                        if np.isnan(params[i].logL):
                            self.logger.warn("Likelihood function returned NaN for params "+str(params))
                            self.logger.warn("You may want to check your likelihood function")
                        if params[i].logP!=-np.inf and params[i].logL!=-np.inf:
                            i+=1
                            pbar.update()
                            break
        self.params = OrderedLivePoints(params)
        if self.verbose:
            sys.stderr.write("\n")
            sys.stderr.flush()
        self.initialised=True

    def nested_sampling_loop(self):
        """
        main nested sampling loop
        """
        if not self.initialised:
            self.reset()
        if self.prior_sampling:
            for i in range(self.Nlive):
                #self.nested_samples.append(self.params[i])
                self.nested_samples = self.params.live_points
            self.write_chain_to_file()
            self.write_evidence_to_file()
            self.logLmin.value = np.inf
            self.logLmin.value = np.inf
            for c in self.manager.consumer_pipes:
                c.send(None)
            self.logger.warning("Nested Sampling process {0!s}, exiting".format(os.getpid()))
            return 0

        try:
            while self.condition > self.tolerance:
                self.consume_sample()
                if time.time() - self.last_checkpoint_time > self.manager.periodic_checkpoint_interval:
                    self.checkpoint()
                    self.last_checkpoint_time = time.time()

                if (self.iteration % self.Nlive) < self.manager.nthreads:
                    self.check_insertion_indices()

        except CheckPoint:
            self.checkpoint()
            # Run each pipe to get it to checkpoint
            for c in self.manager.consumer_pipes:
                c.send("checkpoint")
            sys.exit(130)

        # Signal worker threads to exit
        self.logLmin.value = np.inf
        for c in self.manager.consumer_pipes:
            c.send(None)

        # final adjustments
        self.params.sort(key=attrgetter('logL'))
        for i,p in enumerate(self.params):
            self.state.increment(p.logL,nlive=self.Nlive-i)
            self.nested_samples.append(p)

        # Refine evidence estimate
        self.state.finalise()
        self.logZ = self.state.logZ
        # output the chain and evidence
        self.write_chain_to_file()
        self.write_evidence_to_file()
        self.logger.critical('Final evidence: {0:0.2f}'.format(self.state.logZ))
        self.logger.critical('Information: {0:.2f}'.format(self.state.info))

        # Some diagnostics
        if self.verbose>1 :
          self.state.plot(os.path.join(self.output_folder,'logXlogL.png'))
        return self.state.logZ, self.nested_samples

    def checkpoint(self):
        """
        Checkpoint its internal state
        """
        self.logger.critical('Checkpointing nested sampling')
        with open(self.resume_file,"wb") as f:
            pickle.dump(self, f)

    @classmethod
    def resume(cls, filename, manager, usermodel):
        """
        Resumes the interrupted state from a
        checkpoint pickle file.
        """
        with open(filename,"rb") as f:
            obj = pickle.load(f)
        obj.manager = manager
        obj.logLmin = obj.manager.logLmin
        obj.logLmin.value = obj.llmin
        obj.logLmax = obj.manager.logLmax
        obj.logLmax.value = obj.llmax
        obj.model = usermodel
        obj.logger = logging.getLogger("cpnest.NestedSampling.NestedSampler")
        del obj.__dict__['llmin']
        del obj.__dict__['llmax']
        obj.logger.critical('Resuming NestedSampler from ' + filename)
        obj.last_checkpoint_time = time.time()
        return obj

    def __getstate__(self):
        state = self.__dict__.copy()
        state['llmin'] = self.logLmin.value
        state['llmax'] = self.logLmax.value
        # Remove the unpicklable entries.
        del state['logLmin']
        del state['logLmax']
        del state['manager']
        del state['model']
        del state['logger']
        return state

    def __setstate__(self, state):
        self.__dict__ = state<|MERGE_RESOLUTION|>--- conflicted
+++ resolved
@@ -301,31 +301,20 @@
         and updates the evidence logZ
         """
         # Increment the state of the evidence integration
-<<<<<<< HEAD
-        n = len(self.manager.consumer_pipes)
-        self.logLmin.value = np.float128(self.params[n-1].logL)
-        logLtmp = []
-        worst = list(range(n))
-        for k in worst:
-            self.state.increment(self.params[k].logL)
-            self.nested_samples.append(self.params[k])
-            logLtmp.append(self.params[k].logL)
-=======
         nreplace = len(self.manager.consumer_pipes)
         logLmin = self.get_worst_n_live_points(nreplace)
         self.state.increment(self.params[nreplace-1].logL, nreplace=nreplace)
         self.nested_samples.extend(self.params[:nreplace])
         logLtmp=[p.logL for p in self.params[:nreplace]]
->>>>>>> 2e5c9fd7
 
         # Make sure we are mixing the chains
-        for i in np.random.permutation(range(n)): self.manager.consumer_pipes[worst[i]].send(self.params[worst[i]])
+        for i in np.random.permutation(range(nreplace)): self.manager.consumer_pipes[self.worst[i]].send(self.params[self.worst[i]])
         self.condition = logaddexp(self.state.logZ,self.logLmax.value - self.iteration/(float(self.Nlive))) - self.state.logZ
 
         # Replace the points we just consumed with the next acceptable ones
         # Reversed since the for the first point the current number of
-        # live points is N - n_worst - 1
-        for k in reversed(worst):
+        # live points is N - n_worst  -1 (minus 1 because of couting from zero)
+        for k in reversed(self.worst):
             self.iteration += 1
             loops           = 0
             while(True):
@@ -338,7 +327,7 @@
                     index = self.params.insert_live_point(proposed)
                     # the index is then coverted to a value between [0, 1]
                     # accounting for the variable number of live points
-                    self.insertion_indices.append((index - n) / (self.Nlive - k))
+                    self.insertion_indices.append((index - nreplace) / (self.Nlive - k - 1))
                     self.queue_counter = (self.queue_counter + 1) % len(self.manager.consumer_pipes)
                     self.accepted += 1
                     break
@@ -354,7 +343,16 @@
 
         # points not removed earlier because they are used to resend to
         # samplers if rejected
-        self.params.remove_n_worst_points(n)
+        self.params.remove_n_worst_points(nreplace)
+
+    def get_worst_n_live_points(self, n):
+        """
+        selects the lowest likelihood N live points
+        for evolution
+        """
+        self.worst = np.arange(n)
+        self.logLmin.value = np.float128(self.params[n-1].logL)
+        return np.float128(self.logLmin.value)
 
     def check_insertion_indices(self, rolling=True, filename=None):
         """
