#! /usr/bin/env python
# coding: utf-8

import multiprocessing as mp
from ctypes import c_double, c_int
import numpy as np
import os
import sys
import signal

from multiprocessing import Lock
from multiprocessing.sharedctypes import Value, Array
from multiprocessing.managers import SyncManager

import multiprocessing_logging

import cProfile

from .logger import start_logger


class CheckPoint(Exception):
    print("Checkpoint exception raise")
    pass


def sighandler(signal, frame):
    print("Handling signal {}".format(signal))
    raise CheckPoint()

class CPNest(object):
    """
    Class to control CPNest sampler
    cp = CPNest(usermodel,nlive=100,output='./',verbose=0,seed=None,maxmcmc=100,nthreads=None,balanced_sampling = True)

    Input variables:
    =====

    usermodel: :obj:`cpnest.Model`
        a user-defined model to analyse

    nlive: `int`
        Number of live points (100)

    poolsize: `int`
        Number of objects in the sampler pool (100)

    output : `str`
        output directory (./)

    verbose: `int`
        Verbosity, 0=silent, 1=progress, 2=diagnostic, 3=detailed diagnostic

    seed: `int`
        random seed (default: 1234)

    maxmcmc: `int`
        maximum MCMC points for sampling chains (100)

    nthreads: `int` or `None`
        number of parallel samplers. Default (None) uses mp.cpu_count() to autodetermine

    nhamiltomnian: `int`
        number of sampler threads using an hamiltonian samplers. Default: 0

    resume: `boolean`
        determines whether cpnest will resume a run or run from scratch. Default: False.

    proposal: `dict`
        dictionary of lists with custom jump proposals.
        key 'mhs' for the Metropolis-Hastings sampler,
        'hmc' for the Hamiltonian Monte-Carlo sampler. Default: None

    n_periodic_checkpoint: `int`
        checkpoint the sampler every n_periodic_checkpoint iterations
        Default: None (disabled)

    """
    def __init__(self,
                 usermodel,
                 nlive        = 100,
                 poolsize     = 100,
                 output       = './',
                 verbose      = 0,
                 seed         = None,
                 maxmcmc      = 100,
                 nthreads     = None,
                 nhamiltonian = 0,
                 resume       = False,
                 proposals    = None,
                 trainer_class= None,
                 trainer_dict = None,
                 trainer_type = None,
                 n_periodic_checkpoint = None):
        if nthreads is None:
            self.nthreads = mp.cpu_count()
        else:
            self.nthreads = nthreads

        output = os.path.join(output, '')
        os.system("mkdir -p {0!s}".format(output))

        self.logger = start_logger(output, verbose=verbose)

        self.logger.critical('Running with {0} parallel threads'.format(self.nthreads))
        from .sampler import HamiltonianMonteCarloSampler, MetropolisHastingsSampler
        from .NestedSampling import NestedSampler
        from .proposal import DefaultProposalCycle, HamiltonianProposalCycle
        if proposals is None:
            proposals = dict(mhs=DefaultProposalCycle,
                             hmc=HamiltonianProposalCycle)
        elif type(proposals) == list:
            proposals = dict(mhs=proposals[0],
                             hmc=proposals[1])
        self.nlive    = nlive
        self.verbose  = verbose
        self.output   = output
        self.poolsize = poolsize
        self.posterior_samples = None
        self.user     = usermodel
        self.resume = resume
        if trainer_class is not None:
            if None in [trainer_class, trainer_dict, trainer_type]:
                raise ValueError("If using a trainer must specifiy three arguments: trainer_class, trainer_dict, trainer_type")
            else:
                self.trainable = True
                print("CPnest Trainer: Trainer enabled")
        else:
            self.trainable = False
        if self.trainable:
            trainer_count = 1
            self.manager = RunManager(nthreads=self.nthreads-trainer_count, trainer=True)
            self.manager.start()
        else:
            trainer_count = 0
            self.manager = RunManager(nthreads=self.nthreads-trainer_count)
            self.manager.start()

        if seed is None: self.seed=1234
        else:
            self.seed=seed

        self.process_pool = []

<<<<<<< HEAD
        if nthreads == 1 and self.trainable:
            raise RuntimeError("Using a trainer requieres more than one thread")

=======
>>>>>>> f3910540
        # instantiate the nested sampler class
        resume_file = os.path.join(output, "nested_sampler_resume.pkl")
        if not os.path.exists(resume_file) or resume == False:
            self.NS = NestedSampler(self.user,
                        nlive          = nlive,
                        output         = output,
                        verbose        = verbose,
                        seed           = self.seed,
                        prior_sampling = False,
                        manager        = self.manager,
                        trainer = self.trainable,
                        trainer_type = trainer_type,
                        trainer_dict = trainer_dict,
                        n_periodic_checkpoint = n_periodic_checkpoint)
        else:
            self.NS = NestedSampler.resume(resume_file, self.manager, self.user)

        # instaniate the neural network if used
        if self.trainable:
            if not os.path.exists(resume_file) or resume == False:
                trainer = trainer_class(trainer_dict,
                        manager=self.manager,
                        output=output)
            else:
                raise NotImplementedError("Can't restore neural network from resume file")

            self.trainer_process = mp.Process(target=trainer.receiver)
        # instantiate the sampler class
        for i in range(self.nthreads-nhamiltonian-trainer_count):
            resume_file = os.path.join(output, "sampler_{0:d}.pkl".format(i))
            if not os.path.exists(resume_file) or resume == False:
                sampler = MetropolisHastingsSampler(self.user,
                                  maxmcmc,
                                  verbose     = verbose,
                                  output      = output,
                                  poolsize    = poolsize,
                                  seed        = self.seed+i,
                                  proposal    = proposals['mhs'](),
                                  resume_file = resume_file,
                                  manager     = self.manager,
                                  trainer_type = trainer_type,
                                  trainer_dict = trainer_dict
                                  )
            else:
                sampler = MetropolisHastingsSampler.resume(resume_file,
                                                           self.manager,
                                                           self.user)

            p = mp.Process(target=sampler.receiver)
            self.process_pool.append(p)

<<<<<<< HEAD
        for i in range(self.nthreads-nhamiltonian-trainer_count,self.nthreads-trainer_count):
=======
        for i in range(self.nthreads-nhamiltonian,self.nthreads):
>>>>>>> f3910540
            resume_file = os.path.join(output, "sampler_{0:d}.pkl".format(i))
            if not os.path.exists(resume_file) or resume == False:
                sampler = HamiltonianMonteCarloSampler(self.user,
                                  maxmcmc,
                                  verbose     = verbose,
                                  output      = output,
                                  poolsize    = poolsize,
                                  seed        = self.seed+i,
                                  proposal    = proposals['hmc'](model=self.user),
                                  resume_file = resume_file,
                                  manager     = self.manager,
                                  trainer_type = trainer_type,
                                  trainer_dict = trainer_dict
                                  )
            else:
                sampler = HamiltonianMonteCarloSampler.resume(resume_file,
                                                              self.manager,
                                                              self.user)
            p = mp.Process(target=sampler.receiver)
            self.process_pool.append(p)


    def run(self):
        """
        Run the sampler
        """
        if self.resume:
            signal.signal(signal.SIGTERM, sighandler)
            signal.signal(signal.SIGALRM, sighandler)
            signal.signal(signal.SIGQUIT, sighandler)
            signal.signal(signal.SIGINT, sighandler)
            signal.signal(signal.SIGUSR1, sighandler)
            signal.signal(signal.SIGUSR2, sighandler)

        #self.p_ns.start()
        if self.trainable:
            self.trainer_process.start()
        for each in self.process_pool:
            each.start()
        try:
            self.NS.nested_sampling_loop()
            if self.trainable:
                print("Waiting for training to end")
                self.trainer_process.join()
            for each in self.process_pool:
                each.join()
        except CheckPoint:
            self.checkpoint()
            sys.exit(130)

        self.posterior_samples = self.get_posterior_samples(filename=None)
        if self.verbose>1: self.plot()

        #TODO: Clean up the resume pickles

    def get_nested_samples(self, filename='nested_samples.dat'):
        """
        returns nested sampling chain
        Parameters
        ----------
        filename : string
                   If given, file to save nested samples to

        Returns
        -------
        pos : :obj:`numpy.ndarray`
        """
        import numpy.lib.recfunctions as rfn
        self.nested_samples = rfn.stack_arrays(
                [s.asnparray()
                    for s in self.NS.nested_samples]
                ,usemask=False)
        if filename:
            np.savetxt(os.path.join(
                self.NS.output_folder,'nested_samples.dat'),
                self.nested_samples.ravel(),
                header=' '.join(self.nested_samples.dtype.names),
                newline='\n',delimiter=' ')
        return self.nested_samples

    def get_posterior_samples(self, filename='posterior.dat'):
        """
        Returns posterior samples

        Parameters
        ----------
        filename : string
                   If given, file to save posterior samples to

        Returns
        -------
        pos : :obj:`numpy.ndarray`
        """
        import numpy as np
        import os
        from .nest2pos import draw_posterior_many
        nested_samples = self.get_nested_samples()
        posterior_samples = draw_posterior_many([nested_samples],[self.nlive],verbose=self.verbose)
        posterior_samples = np.array(posterior_samples)
        # TODO: Replace with something to output samples in whatever format
        if filename:
            np.savetxt(os.path.join(
                self.NS.output_folder,'posterior.dat'),
                self.posterior_samples.ravel(),
                header=' '.join(posterior_samples.dtype.names),
                newline='\n',delimiter=' ')
        return posterior_samples

    def plot(self, corner = True):
        """
        Make diagnostic plots of the posterior and nested samples
        """
        pos = self.posterior_samples
        from . import plot
        for n in pos.dtype.names:
            plot.plot_hist(pos[n].ravel(),name=n,filename=os.path.join(self.output,'posterior_{0}.png'.format(n)))
        for n in self.nested_samples.dtype.names:
            plot.plot_chain(self.nested_samples[n],name=n,filename=os.path.join(self.output,'nschain_{0}.png'.format(n)))
        import numpy as np
        plotting_posteriors = np.squeeze(pos.view((pos.dtype[0], len(pos.dtype.names))))
        if corner: plot.plot_corner(plotting_posteriors,labels=pos.dtype.names,filename=os.path.join(self.output,'corner.png'))

    def worker_sampler(self, producer_pipe, logLmin):
        cProfile.runctx('self.sampler.produce_sample(producer_pipe, logLmin)', globals(), locals(), 'prof_sampler.prof')

    def worker_ns(self):
        cProfile.runctx('self.NS.nested_sampling_loop(self.consumer_pipes)', globals(), locals(), 'prof_nested_sampling.prof')

    def profile(self):
        for i in range(0,self.NUMBER_OF_PRODUCER_PROCESSES):
            p = mp.Process(target=self.worker_sampler, args=(self.queues[i%len(self.queues)], self.NS.logLmin ))
            self.process_pool.append(p)
        for i in range(0,self.NUMBER_OF_CONSUMER_PROCESSES):
            p = mp.Process(target=self.worker_ns, args=(self.queues, self.port, self.authkey))
            self.process_pool.append(p)
        for each in self.process_pool:
            each.start()

    def checkpoint(self):
        self.manager.checkpoint_flag=1


class RunManager(SyncManager):
    def __init__(self, nthreads=None, trainer=False, **kwargs):
        super(RunManager,self).__init__(**kwargs)
        self.nconnected=mp.Value(c_int,0)
        self.producer_pipes = list()
        self.consumer_pipes = list()
        for i in range(nthreads):
            consumer, producer = mp.Pipe(duplex=True)
            self.producer_pipes.append(producer)
            self.consumer_pipes.append(consumer)
        self.logLmin=None
        self.logLmax = None
        self.nthreads=nthreads
        if trainer:
            self.trainer = True
            self.trainer_consumer_pipe, self.trainer_producer_pipe = mp.Pipe(duplex=True)
            self.trained = False
            self.training = False
        else:
            self.trainer = False

    def start(self):
        super(RunManager, self).start()
        self.logLmin = mp.Value(c_double,-np.inf)
        self.logLmax = mp.Value(c_double,-np.inf)
        self.checkpoint_flag=mp.Value(c_int,0)
        if self.trainer:
            self.trained = mp.Value(c_int,0)
            self.training = mp.Value(c_int,0)
            self.use_fa = mp.Value(c_int,0)
            self.use_flow = mp.Value(c_int, 0)

    def connect_producer(self, trainer=False):
        """
        Returns the producer's end of the pipe
        """
        if trainer:
            return self.trainer_producer_pipe
        else:
            with self.nconnected.get_lock():
                n = self.nconnected.value
                pipe = self.producer_pipes[n]
                self.nconnected.value+=1
            return pipe, n<|MERGE_RESOLUTION|>--- conflicted
+++ resolved
@@ -142,12 +142,9 @@
 
         self.process_pool = []
 
-<<<<<<< HEAD
         if nthreads == 1 and self.trainable:
             raise RuntimeError("Using a trainer requieres more than one thread")
 
-=======
->>>>>>> f3910540
         # instantiate the nested sampler class
         resume_file = os.path.join(output, "nested_sampler_resume.pkl")
         if not os.path.exists(resume_file) or resume == False:
@@ -199,11 +196,7 @@
             p = mp.Process(target=sampler.receiver)
             self.process_pool.append(p)
 
-<<<<<<< HEAD
         for i in range(self.nthreads-nhamiltonian-trainer_count,self.nthreads-trainer_count):
-=======
-        for i in range(self.nthreads-nhamiltonian,self.nthreads):
->>>>>>> f3910540
             resume_file = os.path.join(output, "sampler_{0:d}.pkl".format(i))
             if not os.path.exists(resume_file) or resume == False:
                 sampler = HamiltonianMonteCarloSampler(self.user,
