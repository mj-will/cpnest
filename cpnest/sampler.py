--- conflicted
+++ resolved
@@ -81,12 +81,9 @@
         self.resume_file = resume_file
         self.manager = manager
         self.logLmin = self.manager.logLmin
-<<<<<<< HEAD
-=======
         self.logLmax = self.manager.logLmax
 
         self.logger         = logging.getLogger('CPNest')
->>>>>>> f3910540
 
         if proposal is None:
             self.proposal = DefaultProposalCycle()
@@ -109,12 +106,11 @@
         self.ACLs               = [] # the history of the ACL of the chain, will be used to thin the output, if requested
         self.producer_pipe, self.thread_id = self.manager.connect_producer()
 
-<<<<<<< HEAD
         self.trainer_type = trainer_type
         self.trainer_initialised = False
         if trainer_type is not None:
-            print('Sampler: trainer enabled')
-            print(f'       : type: {trainer_type}')
+            self.logger.debug('Trainer enabled')
+            self.logger.debug(f'Type: {trainer_type}')
             self.trainer_dict = trainer_dict
         # set the logL function so it can be swapped
         self._set_log_likelihood()
@@ -158,8 +154,6 @@
         else:
             raise TypeError("Input command is not an instance of CPCommand: {}".format(cmd))
 
-=======
->>>>>>> f3910540
     def reset(self):
         """
         Initialise the sampler by generating :int:`poolsize` `cpnest.parameter.LivePoint`
@@ -245,11 +239,7 @@
             self.logger.critical("Checkpoint excepted in sampler")
             self.checkpoint()
 
-<<<<<<< HEAD
     def _produce_sample(self, p):
-=======
-    def _produce_sample(self):
->>>>>>> f3910540
         """
         main loop that takes the worst :obj:`cpnest.parameter.LivePoint` and
         evolves it. Proposed sample is then sent back
@@ -259,43 +249,11 @@
             self.counter=1
             self.reset()
 
-<<<<<<< HEAD
         __checkpoint_flag=False # what does this do?
 
         if self.manager.checkpoint_flag.value:
             self.checkpoint()
             sys.exit(130)
-=======
-        self.counter=1
-        __checkpoint_flag=False
-        while True:
-
-            if self.manager.checkpoint_flag.value:
-                self.checkpoint()
-                sys.exit(130)
-
-            if self.logLmin.value==np.inf:
-                break
-
-            p = self.producer_pipe.recv()
-
-            if p is None:
-                break
-            if p == "checkpoint":
-                self.checkpoint()
-                sys.exit(130)
-
-            self.evolution_points.append(p)
-            (Nmcmc, outParam) = next(self.yield_sample(self.logLmin.value))
-            # Send the sample to the Nested Sampler
-            self.producer_pipe.send((self.acceptance,self.sub_acceptance,Nmcmc,outParam))
-            # Update the ensemble every now and again
-            if (self.counter%(self.poolsize))==0:
-                self.proposal.set_ensemble(self.evolution_points)
->>>>>>> f3910540
-
-        #if self.logLmin.value==np.inf:
-        #    break
 
         if p is None:
             raise ValueError("Sampler: p is None")
@@ -365,7 +323,7 @@
                 self.flow_proposal = None
                 self.default_proposal = None
             self.trainer_initialised = True
-            print("Sending init confirmation")
+            self.logger.debug("Sending init confirmation")
             self.producer_pipe.send(1)
 
     @classmethod
@@ -422,11 +380,11 @@
                 if newparam.logP-logp_old + self.proposal.log_J > log(random()):
                     newparam.logL = self.proposal_logL(newparam)
                     if newparam.logL > logLmin:
-<<<<<<< HEAD
+                        # TODO: check this
+                        # if accepted it's computing the true logl
+                        # perhaps only do this if while loop breaks
                         newparam.logL = self.logL(newparam)
-=======
                         self.logLmax.value = max(self.logLmax.value, newparam.logL)
->>>>>>> f3910540
                         oldparam = newparam.copy()
                         logp_old = newparam.logP
                         sub_accepted+=1
@@ -453,11 +411,8 @@
     """
     def yield_sample(self, logLmin):
 
-<<<<<<< HEAD
-=======
         global_lmax = self.logLmax.value
 
->>>>>>> f3910540
         while True:
 
             sub_accepted    = 0
@@ -502,5 +457,4 @@
         p  = self.evolution_points.pop()
         self.evolution_points.append(p)
         self.evolution_points.rotate(-k)
-        return self.proposal.get_sample(p.copy(),logLmin=p.logL)
-
+        return self.proposal.get_sample(p.copy(),logLmin=p.logL)