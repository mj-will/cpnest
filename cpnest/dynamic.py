from __future__ import division, print_function
import sys
import os
import numpy as np
from numpy import logaddexp, exp, array, log, log1p
from numpy import inf
from . import nest2pos
from .NestedSampling import NestedSampler, _NSintegralState
from .nest2pos import logsubexp, log_integrate_log_trap
from functools import reduce
import itertools as it
from bisect import bisect_left
import time
from ctypes import c_int, c_double
import types
import multiprocessing as mp
from multiprocessing.sharedctypes import Value
from multiprocessing import Lock


def timeit(method):

    def timed(*args, **kw):
        ts = time.time()
        result = method(*args, **kw)
        te = time.time()

        print('%r (%r, %r) %2.2f sec' % \
              (method.__name__, args, kw, te-ts))
        return result

    return timed

class DyNest(object):
    """
    Self-contained class for dynamic nested sampling
    on a single machine
    """
    def __init__(self,usermodel, output='./',Nthreads=None, Ninit=100, maxmcmc=1000, verbose=1, Poolsize=100, seed=None):
        self.process_pool=[]
        if seed:
            self.seed=seed
        else:
            self.seed = np.random.randint(2**32-1)
        if Nthreads is None:
            Nthreads = mp.cpu_count()
        print('Running with {0} parallel threads'.format(Nthreads))
        from .sampler import FlowSampler, Sampler
        self.dnest = DynamicNestedSampler(usermodel, output=output, verbose=verbose, seed=seed, Ninit=Ninit)

        for i in range(Nthreads):
            print('Initialised sampler')
            sampler = FlowSampler(usermodel, maxmcmc, verbose=verbose,output=output,poolsize=Poolsize,seed=self.seed+i )
            consumer, producer = mp.Pipe(duplex=True)
            p = mp.Process(target=sampler.produce_sample, args=(producer, self.dnest.logLmin, ))
            print('Connecting sampler {0}'.format(i))
            self.dnest.connect_sampler(consumer)
            #producer.close()
            self.process_pool.append(p)


    def run(self):
        """
        Run the sampler
        """
        import numpy as np
        import os
        from .nest2pos import draw_posterior_many

        for each in self.process_pool:
            print('Starting sampler {0}'.format(each))
            each.start()

        self.dnest.nested_sampling_loop()

        for each in self.process_pool:
            each.join()

        import numpy.lib.recfunctions as rfn
        #self.nested_samples = rfn.stack_arrays([self.NS.nested_samples[j].asnparray() for j in range(len(self.NS.nested_samples))],usemask=False)
        #self.posterior_samples = draw_posterior_many([self.nested_samples],[self.NS.Nlive],verbose=self.verbose)
        #np.savetxt(os.path.join(self.NS.output_folder,'posterior.dat'),self.posterior_samples.ravel(),header=' '.join(self.posterior_samples.dtype.names),newline='\n',delimiter=' ')
        #if self.verbose>1: self.plot()

class DynamicNestedSampler(NestedSampler):
    """
    Dynamic nested sampling algorithm
    From Higson, Handley, Hobson, Lazenby 2017
    https://arxiv.org/pdf/1704.03459.pdf
    """
    def __init__(self,usermodel, pipes=None, Ninit=10, output='.', verbose=1, seed=1, G=0.25, stopping=0.1):
        """
        G:      Goal parameter between 0 and 1.
                0: Optimise for evidence calculation
                1: Optimise for posterior sampling
        Ninit:  Initial number of live points
        """
        if pipes is None:
            self.pipes = []
        else:
            self.pipes = pipes
        self.model=usermodel
        self.G = G
        self.Ninit = Ninit
        self.setup_random_seed(seed)
        self.verbose = verbose
        self.accepted = 0
        self.rejected = 1
        self.queue_counter = 0
        self.Nlive=Ninit
        self.tolerance = stopping
        self.condition = np.inf
        self.logLmax = -np.inf
        self.iteration = 0
        self.nested_intervals=None
        self.state = _NSintegralState(self.Nlive)
        sys.stdout.flush()
        self.output_folder = output
        self.output,self.evidence_out,self.checkpoint = self.setup_output(output)
        header = open(os.path.join(output,'header.txt'),'w')
        header.write('\t'.join(self.model.names))
        header.write('\tlogL\n')
        header.close()
        self.logLmin = Value(c_double,-np.inf,lock=Lock())
        self.blocked=False
        self.reset()

    def connect_sampler(self,conn):
        """
        Connect to sampler on given connection
        """
        if self.verbose >1: print('Incoming connection from {0}'.format(str(conn)))
        #self.push_points(self.params,conn)
        #if self.verbose >1: print('Pushed {0} points to new connection'.format(len(self.params)))
        self.pipes.append(conn)

    def reset(self):
        self.nested_intervals=Interval(-np.inf, np.inf)

        samples = []

        for i in range(self.Ninit):
            tmp = self.model.new_point()
            tmp.logL = self.model.log_likelihood(tmp)
            if tmp.logL > self.logLmax: self.logLmax = tmp.logL
            samples.append(tmp)

        worst = np.argmin([p.logL for p in samples])
        self.nested_intervals.insert_point(samples[worst].logL, data=samples[worst])
        self.nested_intervals.find(-np.inf).n+=1
        for i in range(self.Ninit):
            if i!=worst:
                if self.verbose:
                    sys.stderr.write("Initial sampling --> {0:.0f} % complete\r".format((100.0*float(i+1)/float(self.Ninit))))
                    sys.stderr.flush()
                self.nested_intervals.insert_interval(Interval(-np.inf,samples[i].logL, data={samples[i].logL:samples[i]}))
        if self.verbose:
            sys.stderr.write("\n")
            sys.stderr.flush()

    def terminate(self):
        """
        Returns True if termination condition met
        """
        pass

    @property
    def params(self):
        params=[]
        for p in list(self.nested_intervals.points()):
            params.append(self.nested_intervals.get_data(p))
        return params

    def push_points(self,points, conn=None):
        """
        Push points to connected samplers
        If conn is None, will push to all known
        """
        print(__name__,'Pushing ',points)
        if conn is None:
            conns = self.pipes
        else:
            conns = [conn]
        for c in conns:
            for p in points:
                try:
                    c.send(p)
                except (BrokenPipeError, ConnectionResetError):
                    print('Cannot push points to broken pipe')
                    self.blocked=True

    def recv_point(self):
        """
        Return a point from the next thread in the round-robin
        """

        point = None
        while len(self.pipes)>0:
            for r in mp.connection.wait(self.pipes):
                try:
                    data = r.recv()
                except (EOFError,ConnectionResetError,BrokenPipeError,StopIteration):
                    r.close()
                    self.pipes.remove(r)
                else:
                    if data is None:
                        r.close()
                        self.pipes.remove(r)
                    else:
                        yield data

    def nested_sampling_loop(self):
        """
        main nested sampling loop
        """
        # send all live points to the samplers for start
        #self.push_points(self.params)

        if self.verbose:
            sys.stderr.write("\n")
            sys.stderr.flush()

        # Run main loop
        logLmin=-np.inf
        while not self.done():
            self.evolve_classic(logLmin=logLmin)
            logLmin = self.params[self.iteration].logL
            self.iteration+=1


	    # Signal worker threads to exit
        self.logLmin.value = np.inf
        self.push_points([None])
        while True:
            try:
                x=next(self.recv_point())
                print(__name__,'Recived ',str(x))
            except StopIteration:
                break



    def evolve_classic(self, logLmin=-np.inf):
        """
        Perform an iteration of the classic nested sampling algorithm
        Draw a point above logLmin and add it to the set
        """
        # Find next point above logLmin
        i = self.nested_intervals.find(logLmin)
        oldpoint = self.nested_intervals.get_data(i.b)
        self.logLmin.value = np.float128(oldpoint.logL)
        self.push_points([oldpoint])
        try:
            data = next(self.recv_point())
            print(__name__,' received ',str(data))
            if data is not None:
                self.acceptance,self.jumps, newpoint = data
                self.nested_intervals.insert_interval(Interval(oldpoint.logL, newpoint.logL, data={oldpoint.logL:oldpoint, newpoint.logL:newpoint}))
                if newpoint.logL > self.logLmax: self.logLmax = newpoint.logL
        except StopIteration:
            self.blocked=True

        logZ=self.nested_intervals.logZ()
<<<<<<< HEAD
=======

>>>>>>> a068bb76
        self.condition = logaddexp(logZ,self.logLmax - self.iteration/(float(self.Ninit))) - logZ


    def done(self):
        if self.blocked:
            return True
        if self.condition > self.tolerance:
            return False
        return True

    def run(self):
        """
        Run the algorithm
        """
        importance_frac = 0.9 # Minimum fraction of greatest importance to use in refinement
        termination = False
        while not self.terminate():
            # Recalculate importance function
            importance = self.importance()
            maxI_idx = np.argmax(importance)
            maxI = importance[maxI_idx]
            Lmax = self.logLs[maxI_idx]
            Lmin = min( self.logLs[importance>importance_frac*maxI] )
            self.sample_between(Lmin, Lmax)

class Interval(object):
    """
    Represents an interval
    """
    def __init__(self,a,b,n=0,parent=None,data=None):
        if b<a: a,b = b,a
        self.a=a
        self.b=b
        self.children=None
        self.parent=parent
        self.n=n
        self.data={}
        if data is not None:
            self.data=data

    def logt(self):
        if self.n==0:
            return 0.0
        else:
            return np.log(self.n-1)-np.log(self.n)

    def readout(self):
        """
        Returns logX,logL
        """
        logX=[0.0]
        logL=[-np.inf]
        for i in self:
            logX.append(logX[-1]+i.logt())
            logL.append(i.a)
        return (np.array(logX),np.array(logL))

    def logZ(self):
        """
        Return integral
        """
        logX,logL = self.readout()
        return log_integrate_log_trap(logL[1:-1], logX[1:-1])

    def get_data(self, key):
        """
        Get data from tree with given key
        """
        if key not in self:
            return None
        if self.children is not None:
            for c in self.children:
                if key in c:
                    return c.get_data(key)
        else:
            return self.data.get(key)

    def integrate(self,func):
        """
        Integrate the function over the interval
        """
        return np.sum(
            [ 0.5*(func(i.b)+func(i.a))*(i.logX()) for i in self]
            )

    def __contains__(self,x):
        if isinstance(x,Interval):
            return self.a <= x.a <= x.b <= self.b
        return self.a <= x <= self.b

    def __str__(self):
        return "({0}, {1}): n={2}".format(self.a,self.b,self.n)

    def leaves(self):
        if self.children is not None:
            yield self
        else:
            for c in self.children:
                yield c.leaves()

    def print_tree(self,pref=''):

        if self.children:
            print(pref+str(self))
            self.children[0].print_tree(pref=pref+u'|')
            self.children[1].print_tree(pref=pref+u'|')
        else:
            print(pref+str(self))

    def print_leaves(self,pref=''):
        if self.children:
            for c in self.children:
                c.print_leaves(pref=pref+'  ')
        else:
            print(pref+str(self))

    def __iter__(self):
        return next(self)

    def __next__(self):
        """
        Iterate over intervals
        """
        if self.children is not None:
            for c in self.children:
                for z in c:
                    yield z
        else:
            yield self

    def tree(self):
        """
        iterate over the tree
        """
        if self.children is not None:
            for c in self.children:
                for z in c.tree():
                    yield z
        else: yield self
        return

    #python 2 compatibility
    def next(self): return self.__next__()

    def find(self,x):
        """
        Return sub-interval containing x
        """
        if not x in self: return None
        if self.children is not None:
            for c in self.children:
                if x in c: return c.find(x)
        else:
            return self

    def split(self,x,data=None):
        """
        Split the interval at x, recording data if given
        """
        if x in self:
            ldata = {self.a:self.get_data(self.a), x:data}
            rdata = {x:data, self.b:self.get_data(self.b)}
            return [Interval(self.a,x,n=self.n,parent=self,data=ldata),Interval(x,self.b,n=self.n,parent=self,data=rdata)]
        else:
            return [self]

    def insert_point(self, x, data=None):
        """
        Insert a point into this interval tree
        """
        if self.a==x or self.b==x: return
        if not x in self:
            return
        if self.children is not None:
            for c in self.children:
                if x in c:
                    c.insert_point(x, data=data)
        else:
            self.children=self.split(x,data=data)

    def insert_interval(self,i):
        """
        Add an interval into the tree
        """
        # Subdivide left and right intervals with beginning and end of i
        self.insert_point(i.a, data=i.get_data(i.a))
        self.insert_point(i.b, data=i.get_data(i.b))
        # Find all intervals intersecting i and increase their multiplicity
        cur = self.find(i.a)
        for cur in self:
            if cur in i:
                cur.n+=1

    def __add__(self,other):
        if self.b == other.a: return Interval(self.a,other.b)
        elif self.a == other.b : return Interval(other.a,self.b)
        else: raise Exception("Cannot add non-contiguous intervals ({0},{1}), ({2},{3})".format(self.a,self.b,other.a,other.b))

    def points(self):
        #yield self.a
        for i in self:
            yield i.b
<|MERGE_RESOLUTION|>--- conflicted
+++ resolved
@@ -261,10 +261,7 @@
             self.blocked=True
 
         logZ=self.nested_intervals.logZ()
-<<<<<<< HEAD
-=======
-
->>>>>>> a068bb76
+
         self.condition = logaddexp(logZ,self.logLmax - self.iteration/(float(self.Ninit))) - logZ
 
 
